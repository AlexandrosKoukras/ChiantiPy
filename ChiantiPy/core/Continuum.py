--- conflicted
+++ resolved
@@ -447,12 +447,7 @@
         if include_ioneq:
             fb_emiss *= self.ioneq_one(**kwargs)[:,np.newaxis]
         if self.emission_measure is not None:
-<<<<<<< HEAD
-            for i, em in enumerate(self.emission_measure):
-                fb_emiss[i] *= em
-=======
             fb_emiss *= self.emission_measure[:,np.newaxis]
->>>>>>> 6ac63926
         if ch_data.Defaults['flux'] == 'photon':
             fb_emiss /= photon_energy
         # the final units should be per angstrom
